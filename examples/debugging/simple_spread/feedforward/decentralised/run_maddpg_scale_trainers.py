# python3
# Copyright 2021 InstaDeep Ltd. All rights reserved.
#
# Licensed under the Apache License, Version 2.0 (the "License");
# you may not use this file except in compliance with the License.
# You may obtain a copy of the License at
#
#     http://www.apache.org/licenses/LICENSE-2.0
#
# Unless required by applicable law or agreed to in writing, software
# distributed under the License is distributed on an "AS IS" BASIS,
# WITHOUT WARRANTIES OR CONDITIONS OF ANY KIND, either express or implied.
# See the License for the specific language governing permissions and
# limitations under the License.

"""Example running feedforward MADDPG on debug MPE environments."""

import functools
from datetime import datetime
from typing import Any

import launchpad as lp
import sonnet as snt
from absl import app, flags

from mava.systems.tf import maddpg
from mava.systems.tf.maddpg import make_default_networks
from mava.utils import enums, lp_utils
from mava.utils.environments import debugging_utils
from mava.utils.loggers import logger_utils

FLAGS = flags.FLAGS
flags.DEFINE_string(
    "env_name",
    "simple_spread",
    "Debugging environment name (str).",
)
flags.DEFINE_string(
    "action_space",
    "continuous",
    "Environment action space type (str).",
)
flags.DEFINE_string(
    "mava_id",
    str(datetime.now()),
    "Experiment identifier that can be used to continue experiments.",
)
flags.DEFINE_string("base_dir", "~/mava/", "Base dir to store experiments.")


def main(_: Any) -> None:

    # environment
    environment_factory = functools.partial(
        debugging_utils.make_environment,
        env_name=FLAGS.env_name,
        action_space=FLAGS.action_space,
    )

    # networks
    network_factory = lp_utils.partial_kwargs(make_default_networks)

    # Checkpointer appends "Checkpoints" to checkpoint_dir
    checkpoint_dir = f"{FLAGS.base_dir}/{FLAGS.mava_id}"

    # Log every [log_every] seconds.
    log_every = 10
    logger_factory = functools.partial(
        logger_utils.make_logger,
        directory=FLAGS.base_dir,
        to_terminal=True,
        to_tensorboard=True,
        time_stamp=FLAGS.mava_id,
        time_delta=log_every,
    )

    # distributed program
    program = maddpg.MADDPG(
        environment_factory=environment_factory,
        network_factory=network_factory,
        logger_factory=logger_factory,
        num_executors=2,
        shared_weights=False,
<<<<<<< HEAD
        trainer_networks={
            "trainer_0": ["network_0"],
            "trainer_1": ["network_1"],
            "trainer_2": ["network_2"],
        },
        executor_samples=[["network_0", "network_1", "network_2"]],
=======
        trainer_networks=enums.Trainer.one_trainer_per_network,
        network_sampling_setup=enums.NetworkSampler.fixed_agent_networks,
>>>>>>> e478f278
        policy_optimizer=snt.optimizers.Adam(learning_rate=1e-4),
        critic_optimizer=snt.optimizers.Adam(learning_rate=1e-4),
        checkpoint_subpath=checkpoint_dir,
        max_gradient_norm=40.0,
    ).build()

    # Ensure only trainer runs on gpu, while other processes run on cpu.
    local_resources = lp_utils.to_device(
        program_nodes=program.groups.keys(), nodes_on_gpu=["trainer"]
    )

    lp.launch(
        program,
        lp.LaunchType.LOCAL_MULTI_PROCESSING,
        terminal="current_terminal",
        local_resources=local_resources,
    )


if __name__ == "__main__":
    app.run(main)<|MERGE_RESOLUTION|>--- conflicted
+++ resolved
@@ -45,7 +45,8 @@
     str(datetime.now()),
     "Experiment identifier that can be used to continue experiments.",
 )
-flags.DEFINE_string("base_dir", "~/mava/", "Base dir to store experiments.")
+# TODO (dries): Change this back to "~/mava/"
+flags.DEFINE_string("base_dir", "/home/mava_logs/", "Base dir to store experiments.")
 
 
 def main(_: Any) -> None:
@@ -81,17 +82,8 @@
         logger_factory=logger_factory,
         num_executors=2,
         shared_weights=False,
-<<<<<<< HEAD
-        trainer_networks={
-            "trainer_0": ["network_0"],
-            "trainer_1": ["network_1"],
-            "trainer_2": ["network_2"],
-        },
-        executor_samples=[["network_0", "network_1", "network_2"]],
-=======
         trainer_networks=enums.Trainer.one_trainer_per_network,
         network_sampling_setup=enums.NetworkSampler.fixed_agent_networks,
->>>>>>> e478f278
         policy_optimizer=snt.optimizers.Adam(learning_rate=1e-4),
         critic_optimizer=snt.optimizers.Adam(learning_rate=1e-4),
         checkpoint_subpath=checkpoint_dir,
