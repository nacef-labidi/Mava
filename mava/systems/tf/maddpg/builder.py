--- conflicted
+++ resolved
@@ -771,12 +771,9 @@
             variables=variables,
             get_keys=get_keys,
             set_keys=set_keys,
-<<<<<<< HEAD
             worker_id=trainer_id,
-=======
             get_period=10,
             set_period=10,
->>>>>>> e478da0d
         )
 
         # Get all the initial variables
