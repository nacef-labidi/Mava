--- conflicted
+++ resolved
@@ -36,11 +36,7 @@
         q_networks: Dict[str, snt.Module],
         action_selectors: Dict[str, snt.Module],
         trainer: MADQNTrainer,
-<<<<<<< HEAD
-        agent_net_config: Dict[str, str],
-=======
         agent_net_keys: Dict[str, str],
->>>>>>> e57a3f43
         adder: Optional[adders.ParallelAdder] = None,
         variable_client: Optional[tf2_variable_utils.VariableClient] = None,
         communication_module: Optional[BaseCommunicationModule] = None,
@@ -55,11 +51,7 @@
             action_selectors (Dict[str, Any]): policy action selector method, e.g.
                 epsilon greedy.
             trainer (MADQNTrainer, optional): system trainer.
-<<<<<<< HEAD
-            agent_net_config: (dict, optional): specifies what network each agent uses.
-=======
             agent_net_keys: (dict, optional): specifies what network each agent uses.
->>>>>>> e57a3f43
                 Defaults to {}.
             adder (Optional[adders.ParallelAdder], optional): adder which sends data
                 to a replay buffer. Defaults to None.
@@ -76,11 +68,7 @@
         super(VDNFeedForwardExecutor, self).__init__(
             q_networks=q_networks,
             action_selectors=action_selectors,
-<<<<<<< HEAD
-            agent_net_config=agent_net_config,
-=======
             agent_net_keys=agent_net_keys,
->>>>>>> e57a3f43
             adder=adder,
             variable_client=variable_client,
             communication_module=communication_module,
