# python3
# Copyright 2021 InstaDeep Ltd. All rights reserved.
#
# Licensed under the Apache License, Version 2.0 (the "License");
# you may not use this file except in compliance with the License.
# You may obtain a copy of the License at
#
#     http://www.apache.org/licenses/LICENSE-2.0
#
# Unless required by applicable law or agreed to in writing, software
# distributed under the License is distributed on an "AS IS" BASIS,
# WITHOUT WARRANTIES OR CONDITIONS OF ANY KIND, either express or implied.
# See the License for the specific language governing permissions and
# limitations under the License.

"""MAD4PG system executor implementation."""

from typing import Any, Dict, List, Optional

import sonnet as snt
from acme.specs import EnvironmentSpec
from acme.tf import variable_utils as tf2_variable_utils

from mava import adders
from mava.systems.tf.maddpg.execution import (
    MADDPGFeedForwardExecutor,
    MADDPGRecurrentExecutor,
)


class MAD4PGFeedForwardExecutor(MADDPGFeedForwardExecutor):
    """A feed-forward executor for MAD4PG.
    An executor based on a feed-forward policy for each agent in the system.
    """

    def __init__(
        self,
        policy_networks: Dict[str, snt.Module],
        agent_specs: Dict[str, EnvironmentSpec],
        agent_net_keys: Dict[str, str],
        network_sampling_setup: List,
        net_keys_to_ids: Dict[str, int],
        adder: Optional[adders.ParallelAdder] = None,
        counts: Optional[Dict[str, Any]] = None,
        variable_client: Optional[tf2_variable_utils.VariableClient] = None,
    ):

        """Initialise the system executor
        Args:
            policy_networks: policy networks for each agent in
                the system.
            agent_specs: agent observation and action
                space specifications.
            agent_net_keys: specifies what network each agent uses.
            network_sampling_setup: List of networks that are randomly
                sampled from by the executors at the start of an environment run.
            net_keys_to_ids: Specifies a mapping from network keys to their integer id.
            adder: adder which sends data
                to a replay buffer. Defaults to None.
            counts: Count values used to record excutor episode and steps.
            variable_client:
                client to copy weights from the trainer. Defaults to None.

        """

        super().__init__(
            policy_networks=policy_networks,
            agent_specs=agent_specs,
            adder=adder,
            variable_client=variable_client,
            counts=counts,
            agent_net_keys=agent_net_keys,
            network_sampling_setup=network_sampling_setup,
            net_keys_to_ids=net_keys_to_ids,
        )


class MAD4PGRecurrentExecutor(MADDPGRecurrentExecutor):
    """A recurrent executor for MAD4PG.
    An executor based on a recurrent policy for each agent in the system.
    """

    def __init__(
        self,
        policy_networks: Dict[str, snt.Module],
        agent_specs: Dict[str, EnvironmentSpec],
        agent_net_keys: Dict[str, str],
        network_sampling_setup: List,
        net_keys_to_ids: Dict[str, int],
        adder: Optional[adders.ParallelAdder] = None,
        counts: Optional[Dict[str, Any]] = None,
        variable_client: Optional[tf2_variable_utils.VariableClient] = None,
        environment=None,
        executor_id=None,
    ):
        """Initialise the system executor
        Args:
            policy_networks: policy networks for each agent in
                the system.
            agent_specs: agent observation and action
                space specifications.
            agent_net_keys: specifies what network each agent uses.
            network_sampling_setup: List of networks that are randomly
                sampled from by the executors at the start of an environment run.
            net_keys_to_ids: Specifies a mapping from network keys to their integer id.
            adder: adder which sends data
                to a replay buffer. Defaults to None.
            counts: Count values used to record excutor episode and steps.
            variable_client:
                client to copy weights from the trainer. Defaults to None.
            store_recurrent_state: boolean to store the recurrent
                network hidden state. Defaults to True.
        """

        super().__init__(
            policy_networks=policy_networks,
            agent_specs=agent_specs,
            adder=adder,
            variable_client=variable_client,
            counts=counts,
            agent_net_keys=agent_net_keys,
<<<<<<< HEAD
            executor_samples=executor_samples,
            net_to_ints=net_to_ints,
            environment=environment,
            executor_id=executor_id,
=======
            network_sampling_setup=network_sampling_setup,
            net_keys_to_ids=net_keys_to_ids,
>>>>>>> e478f278
        )<|MERGE_RESOLUTION|>--- conflicted
+++ resolved
@@ -17,6 +17,7 @@
 
 from typing import Any, Dict, List, Optional
 
+import dm_env
 import sonnet as snt
 from acme.specs import EnvironmentSpec
 from acme.tf import variable_utils as tf2_variable_utils
@@ -90,8 +91,8 @@
         adder: Optional[adders.ParallelAdder] = None,
         counts: Optional[Dict[str, Any]] = None,
         variable_client: Optional[tf2_variable_utils.VariableClient] = None,
-        environment=None,
-        executor_id=None,
+        environment: dm_env.Environment = None,
+        executor_id: str = None,
     ):
         """Initialise the system executor
         Args:
@@ -119,13 +120,8 @@
             variable_client=variable_client,
             counts=counts,
             agent_net_keys=agent_net_keys,
-<<<<<<< HEAD
-            executor_samples=executor_samples,
-            net_to_ints=net_to_ints,
+            network_sampling_setup=network_sampling_setup,
+            net_keys_to_ids=net_keys_to_ids,
             environment=environment,
             executor_id=executor_id,
-=======
-            network_sampling_setup=network_sampling_setup,
-            net_keys_to_ids=net_keys_to_ids,
->>>>>>> e478f278
         )