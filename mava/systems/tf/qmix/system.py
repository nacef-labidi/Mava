--- conflicted
+++ resolved
@@ -225,121 +225,6 @@
             logger=trainer_logger,
         )
 
-<<<<<<< HEAD
-    def executor(
-        self,
-        executor_id: str,
-        replay: reverb.Client,
-        variable_source: acme.VariableSource,
-        counter: counting.Counter,
-        trainer: Optional[training.QMIXTrainer] = None,
-    ) -> mava.ParallelEnvironmentLoop:
-        """The executor process."""
-
-        # Create the behavior policy.
-        networks = self._network_factory(  # type: ignore
-            environment_spec=self._environment_spec, shared_weights=self._shared_weights
-        )
-
-        # Create system architecture with target networks.
-        executor_networks = self._architecture(
-            environment_spec=self._environment_spec,
-            value_networks=networks["q_networks"],
-            shared_weights=self._shared_weights,
-        ).create_system()
-
-        # Create the executor.
-        executor = self._builder.make_executor(
-            q_networks=executor_networks["values"],
-            action_selectors=networks["action_selectors"],
-            adder=self._builder.make_adder(replay),
-            variable_source=variable_source,
-            trainer=trainer,
-        )
-
-        # TODO (Arnu): figure out why factory function are giving type errors
-        # Create the environment.
-        environment = self._environment_factory(evaluation=False)  # type: ignore
-
-        # Create logger and counter; actors will not spam bigtable.
-        counter = counting.Counter(counter, "executor")
-
-        # Create executor logger
-        executor_logger_config = {}
-        if self._logger_config:
-            if "executor" in self._logger_config:
-                executor_logger_config = self._logger_config["executor"]
-        exec_logger = self._logger_factory(  # type: ignore
-            f"executor_{executor_id}", **executor_logger_config
-        )
-
-        # Create the loop to connect environment and executor.
-        train_loop = self._train_loop_fn(
-            environment,
-            executor,
-            counter=counter,
-            logger=exec_logger,
-            **self._train_loop_fn_kwargs,
-        )
-
-        train_loop = DetailedPerAgentStatistics(train_loop)
-
-        return train_loop
-
-    def evaluator(
-        self,
-        variable_source: acme.VariableSource,
-        counter: counting.Counter,
-    ) -> Any:
-        """The evaluation process. No mixing networks involved."""
-
-        # Create the behavior policy.
-        networks = self._network_factory(  # type: ignore
-            environment_spec=self._environment_spec, shared_weights=self._shared_weights
-        )
-
-        # Create system architecture with target networks.
-        executor_networks = self._architecture(
-            environment_spec=self._environment_spec,
-            value_networks=networks["q_networks"],
-            shared_weights=self._shared_weights,
-        ).create_system()
-
-        # Create the agent.
-        executor = self._builder.make_executor(
-            q_networks=executor_networks["values"],
-            action_selectors=networks["action_selectors"],
-            variable_source=variable_source,
-        )
-
-        # Make the environment.
-        environment = self._environment_factory(evaluation=True)  # type: ignore
-
-        # Create logger and counter.
-        counter = counting.Counter(counter, "evaluator")
-        evaluator_logger_config = {}
-        if self._logger_config:
-            if "evaluator" in self._logger_config:
-                evaluator_logger_config = self._logger_config["evaluator"]
-        eval_logger = self._logger_factory(  # type: ignore
-            "evaluator", **evaluator_logger_config
-        )
-
-        # Create the run loop and return it.
-        # Create the loop to connect environment and executor.
-        eval_loop = self._eval_loop_fn(
-            environment,
-            executor,
-            counter=counter,
-            logger=eval_logger,
-            **self._eval_loop_fn_kwargs,
-        )
-
-        eval_loop = DetailedPerAgentStatistics(eval_loop)
-        return eval_loop
-
-=======
->>>>>>> a54b9d2d
     def build(self, name: str = "qmix") -> Any:
         """Build the distributed system topology."""
         return super().build(name=name)