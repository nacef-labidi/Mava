# python3
# Copyright 2021 InstaDeep Ltd. All rights reserved.
#
# Licensed under the Apache License, Version 2.0 (the "License");
# you may not use this file except in compliance with the License.
# You may obtain a copy of the License at
#
#     http://www.apache.org/licenses/LICENSE-2.0
#
# Unless required by applicable law or agreed to in writing, software
# distributed under the License is distributed on an "AS IS" BASIS,
# WITHOUT WARRANTIES OR CONDITIONS OF ANY KIND, either express or implied.
# See the License for the specific language governing permissions and
# limitations under the License.

"""Generic environment loop wrapper to track system statistics"""

import time
from typing import Any, Dict, List, Sequence

import numpy as np
import tensorflow as tf
from acme.utils import loggers

import mava
from mava.utils import training_utils as train_utils
from mava.utils.loggers import Logger
from mava.utils.wrapper_utils import RunningStatistics


class TrainerWrapperBase(mava.Trainer):
    """A base trainer stats class that wrappers a trainer and logs
    certain statistics.
    """

    def __init__(
        self,
        trainer: mava.Trainer,
    ) -> None:
        self._trainer = trainer

    def get_variables(self, names: Sequence[str]) -> Dict[str, Dict[str, np.ndarray]]:
        return self._trainer.get_variables(names)

    def _create_loggers(self, keys: List[str]) -> None:
        raise NotImplementedError

    def __getattr__(self, name: str) -> Any:
        """Expose any other attributes of the underlying trainer."""
        return getattr(self._trainer, name)


class TrainerStatisticsBase(TrainerWrapperBase):
    def __init__(
        self,
        trainer: mava.Trainer,
    ) -> None:
        super().__init__(trainer)
        self._require_loggers = True

    def step(self) -> None:
        # Run the learning step.
        fetches = self._step()

        if self._require_loggers:
            self._create_loggers(list(fetches.keys()))
            self._require_loggers = False

        # compute statistics
        self._compute_statistics(fetches)

        # Compute elapsed time.
        timestamp = time.time()
        elapsed_time = timestamp - self._timestamp if self._timestamp else 0
        self._timestamp: float = timestamp

        # Update our counts and record it.
        counts = self._counter.increment(steps=1, walltime=elapsed_time)
        fetches.update(counts)

        if self._system_checkpointer:
            train_utils.checkpoint_networks(self._system_checkpointer)

        if self._logger:
            self._logger.write(fetches)


class DetailedTrainerStatistics(TrainerStatisticsBase):
    """A trainer class that logs episode stats."""

    def __init__(
        self,
        trainer: mava.Trainer,
        metrics: List[str] = ["policy_loss"],
        summary_stats: List = ["mean", "max", "min", "var", "std"],
    ) -> None:
        super().__init__(trainer)

        self._metrics = metrics
        self._summary_stats = summary_stats

    def _create_loggers(self, keys: List[str]) -> None:

        # get system logger data
        trainer_label = self._logger._label
        base_dir = self._logger._directory
        (
            to_terminal,
            to_csv,
            to_tensorboard,
            time_delta,
            print_fn,
            time_stamp,
        ) = self._logger._logger_info

        self._network_running_statistics: Dict[str, Dict[str, float]] = {}
        self._networks_stats: Dict[str, Dict[str, RunningStatistics]] = {
            key: {} for key in keys
        }
        self._network_loggers: Dict[str, loggers.Logger] = {}

        # statistics dictionary
        for key in keys:
            network_label = trainer_label + "_" + key
            self._network_loggers[key] = Logger(
                label=network_label,
                directory=base_dir,
                to_terminal=to_terminal,
                to_csv=to_csv,
                to_tensorboard=to_tensorboard,
                time_delta=0,
                print_fn=print_fn,
                time_stamp=time_stamp,
            )
            for metric in self._metrics:
                self._networks_stats[key][metric] = RunningStatistics(f"{key}_{metric}")

    def _compute_statistics(self, data: Dict[str, Dict[str, float]]) -> None:
        for network, datum in data.items():
            for key, val in datum.items():
                network_running_statistics: Dict[str, float] = {}
                network_running_statistics[f"{network}_raw_{key}"] = val
                self._networks_stats[network][key].push(val)
                for stat in self._summary_stats:
                    network_running_statistics[
                        f"{network}_{stat}_{key}"
                    ] = self._networks_stats[network][key].__getattribute__(stat)()

                self._network_loggers[network].write(network_running_statistics)


class ScaledTrainerStatisticsBase(TrainerWrapperBase):
    def __init__(
        self,
        trainer: mava.Trainer,
    ) -> None:
        super().__init__(trainer)
        self._require_loggers = True

    def step(self) -> None:
        # Run the learning step.
        fetches = self._step()

        if self._require_loggers:
            self._create_loggers(list(fetches.keys()))
            self._require_loggers = False

        # compute statistics
        self._compute_statistics(fetches)

        # Compute elapsed time.
        timestamp = time.time()
        elapsed_time = timestamp - self._timestamp if self._timestamp else 0
        self._timestamp: float = timestamp

        # Update our counts and record it.
        # TODO (dries): Can this be simplified? Only one set and one get?
        self._variable_client.add_async(
            ["trainer_steps", "trainer_walltime"],
            {"trainer_steps": 1, "trainer_walltime": elapsed_time},
        )

        # Update the variable source and the trainer
<<<<<<< HEAD
        # TODO (dries): Can this be simplified? Do an async get? Not async set
        # because we need to wait to get the generationin the case of PBT.
        # Send the updated trainer variable to the variable server.
        # self._variable_client.set_and_wait()
        # Get the latest variables from the variable server
        # self._variable_client.get_and_wait()

        # TODO (dries): Does this work in the case of PBT?
        self._variable_client.set_async()
        self._variable_client.get_async()
=======
        # TODO (dries): Can this be simplified? Do an async set and get?
        self._variable_client.set_and_get_async()
>>>>>>> df9ea641

        # Log the counts
        fetches.update(self._counts)

        # Log hyperparameters
        for key in self._discounts.keys():
            fetches[f"{key}_discount"] = float(self._discounts[key])
            fetches[f"{key}_target_update_period"] = int(
                self._target_update_periods[key]
            )
            fetches[f"{key}_target_update_rate"] = float(self._target_update_rates[key])

        if self._logger:
            self._logger.write(fetches)


class ScaledDetailedTrainerStatistics(ScaledTrainerStatisticsBase):
    """A trainer class that logs episode stats."""

    def __init__(
        self,
        trainer: mava.Trainer,
        metrics: List[str] = ["policy_loss"],
        summary_stats: List = ["mean", "max", "min", "var", "std"],
    ) -> None:
        super().__init__(trainer)

        self._metrics = metrics
        self._summary_stats = summary_stats

    def _create_loggers(self, keys: List[str]) -> None:

        # get system logger data
        trainer_label = self._logger._label
        base_dir = self._logger._directory
        (
            to_terminal,
            to_csv,
            to_tensorboard,
            time_delta,
            print_fn,
            time_stamp,
        ) = self._logger._logger_info

        self._network_running_statistics: Dict[str, Dict[str, float]] = {}
        self._networks_stats: Dict[str, Dict[str, RunningStatistics]] = {
            key: {} for key in keys
        }
        self._network_loggers: Dict[str, loggers.Logger] = {}

        # statistics dictionary
        for key in keys:
            network_label = trainer_label + "_" + key
            self._network_loggers[key] = Logger(
                label=network_label,
                directory=base_dir,
                to_terminal=to_terminal,
                to_csv=to_csv,
                to_tensorboard=to_tensorboard,
                time_delta=0,
                print_fn=print_fn,
                time_stamp=time_stamp,
            )
            for metric in self._metrics:
                self._networks_stats[key][metric] = RunningStatistics(f"{key}_{metric}")

    def _compute_statistics(self, data: Dict[str, Dict[str, float]]) -> None:
        for network, datum in data.items():
            for key, val in datum.items():
                network_running_statistics: Dict[str, float] = {}
                network_running_statistics[f"{network}_raw_{key}"] = val
                self._networks_stats[network][key].push(val)
                for stat in self._summary_stats:
                    network_running_statistics[
                        f"{network}_{stat}_{key}"
                    ] = self._networks_stats[network][key].__getattribute__(stat)()

                self._network_loggers[network].write(network_running_statistics)


class MADQNDetailedTrainerStatistics(DetailedTrainerStatistics):
    """Custom DetailedTrainerStatistics class for exposing get_epsilon()"""

    def __init__(
        self,
        trainer: mava.Trainer,
        metrics: List[str] = ["q_value_loss"],
        summary_stats: List = ["mean", "max", "min", "var", "std"],
    ) -> None:
        super().__init__(trainer, metrics, summary_stats)

    def get_epsilon(self) -> float:
        return self._trainer.get_epsilon()  # type: ignore

    def get_trainer_steps(self) -> float:
        return self._trainer.get_trainer_steps()  # type: ignore

    def step(self) -> None:
        # Run the learning step.
        fetches = self._step()

        if self._require_loggers:
            self._create_loggers(list(fetches.keys()))
            self._require_loggers = False

        # compute statistics
        self._compute_statistics(fetches)

        timestamp = time.time()
        elapsed_time = timestamp - self._timestamp if self._timestamp else 0
        self._timestamp = timestamp

        # Update our counts and record it.
        counts = self._counter.increment(steps=1, walltime=elapsed_time)
        fetches.update(counts)

        if self._system_checkpointer:
            train_utils.checkpoint_networks(self._system_checkpointer)

        fetches["epsilon"] = self.get_epsilon()
        self._trainer._decrement_epsilon()  # type: ignore

        if self._logger:
            self._logger.write(fetches)


# TODO(Kale-ab): Is there a better way to do this?
# Maybe using hooks or callbacks.
class NetworkStatisticsBase(TrainerWrapperBase):
    """
    A base class for logging network statistics.
        gradient_norms: List of norms (see tf.norm.ord) to apply to grads.
        weight_norms: List of norms (see tf.norm.ord) to apply to weights.
        log_interval: Log every [log_interval] learner steps.
    """

    def __init__(
        self,
        trainer: mava.Trainer,
        # Log only l2 norm by default.
        gradient_norms: List,
        weight_norms: List,
        log_interval: int,
        log_weights: bool,
        log_gradients: bool,
    ) -> None:
        super().__init__(trainer)

        self._network_loggers: Dict[str, loggers.Logger] = {}
        self.gradient_norms = gradient_norms
        self.weight_norms = weight_norms
        self._create_loggers(self._agents)
        self.log_interval = log_interval
        self.log_weights = log_weights
        self.log_gradients = log_gradients

        assert (
            self.log_weights or self.log_gradients
        ), "Nothing is selected to be logged."

    def _log_step(self) -> bool:
        if hasattr(self, "_counts"):
            return bool(
                self._counts
                and self._counts
                and self._counts.get("steps")
                and self._counts.get("steps") % self.log_interval == 0
            )
        else:
            return bool(
                self._counter
                and self._counter._counts
                and self._counter._counts.get("steps")
                and self._counter._counts.get("steps") % self.log_interval == 0
            )

    def _create_loggers(self, keys: List[str]) -> None:
        trainer_label = self._logger._label
        base_dir = self._logger._directory
        (
            to_terminal,
            to_csv,
            to_tensorboard,
            time_delta,
            print_fn,
            time_stamp,
        ) = self._logger._logger_info

        trainer_label = f"{trainer_label}_networks_stats"
        for key in keys:
            network_label = trainer_label + "_" + key
            self._network_loggers[key] = Logger(
                label=network_label,
                directory=base_dir,
                to_terminal=False,
                to_csv=False,
                to_tensorboard=to_tensorboard,
                print_fn=print_fn,
                time_stamp=time_stamp,
                time_delta=0,
            )

    # Function determines which weight layers to log.
    # We are usually only concerned with weights and grads of linear and conv layers.
    # TODO(Kale-ab) Can we be more robust.
    # Try getting layer type from policy or critic networks
    def _log_data(self, name: str) -> bool:
        # Log linear and conv weights and not bias units.
        return ("linear" in name.lower() or "conv" in name.lower()) and not (
            "b:" in name.lower()
        )

    def _apply_norms(self, value: tf.Tensor, norms_list: List) -> Dict:
        return {norm: tf.norm(value, ord=norm).numpy() for norm in norms_list}

    def _log_gradients(
        self, label: str, agent: str, variables_names: List, gradients: List
    ) -> None:
        assert len(variables_names) == len(
            gradients
        ), "Variable names and gradients do not match"
        grads_dict = {}
        # Log Grads per layer
        for index, grad in enumerate(gradients):
            variables_name = variables_names[index]
            if self._log_data(variables_name):
                grads_dict[f"{label}/grad/{variables_name}"] = grad
                grads_dict[f"{label}/gradnorm/{variables_name}"] = self._apply_norms(
                    grad, self.gradient_norms
                )

        # Log whole network grads
        all_grads_flat = tf.concat([tf.reshape(grad, -1) for grad in gradients], axis=0)
        grads_dict[f"{label}/grad/wholenetwork"] = all_grads_flat
        grads_dict[f"{label}/gradnorm/wholenetwork"] = self._apply_norms(
            all_grads_flat, self.gradient_norms
        )

        self._network_loggers[agent].write(grads_dict)

    def _log_weights(self, label: str, agent: str, weights: List) -> None:
        weights_dict = {}

        # Log Weights per layer
        for weight in weights:
            if self._log_data(weight.name):
                weights_dict[f"{label}/weight/{weight.name}"] = weight
                weights_dict[f"{label}/weightnorm/{weight.name}"] = self._apply_norms(
                    weight, self.weight_norms
                )

        # Log whole network weights
        all_weights_flat = tf.concat(
            [tf.reshape(weight, -1) for weight in weights], axis=0
        )
        weights_dict[f"{label}/weight/wholenetwork"] = all_weights_flat
        weights_dict[f"{label}/weightnorm/wholenetwork"] = self._apply_norms(
            all_weights_flat, self.weight_norms
        )

        self._network_loggers[agent].write(weights_dict)

    def step(self) -> None:
        fetches = self._step()

        # Compute elapsed time.
        timestamp = time.time()
        elapsed_time = timestamp - self._timestamp if self._timestamp else 0
        self._timestamp: float = timestamp

        # Update our counts and record it.
        counts = self._counter.increment(steps=1, walltime=elapsed_time)
        fetches.update(counts)

        if self._system_checkpointer:
            train_utils.checkpoint_networks(self._system_checkpointer)

        if self._logger:
            self._logger.write(fetches)


class NetworkStatistics(NetworkStatisticsBase):
    """
    A class for logging network statistics.
    This class assumes the trainer has the following:
        _forward: Forward pass. Stores a policy loss and tf.GradientTape.
        _backward: Updates network using policy loss and tf.GradientTape.
    """

    def __init__(
        self,
        trainer: mava.Trainer,
        # Log only l2 norm by default.
        gradient_norms: List = [2],
        weight_norms: List = [2],
        log_interval: int = 100,
        log_weights: bool = True,
        log_gradients: bool = True,
    ) -> None:
        super().__init__(
            trainer,
            gradient_norms,
            weight_norms,
            log_interval,
            log_weights,
            log_gradients,
        )

    @tf.function
    def _step(
        self,
    ) -> Dict[str, Dict[str, Any]]:

        # Update the target networks
        # Trying not to assume off policy.
        if hasattr(self, "_update_target_networks"):
            self._update_target_networks()

        # Get data from replay (dropping extras if any). Note there is no
        # extra data here because we do not insert any into Reverb.
        inputs = next(self._iterator)

        self._forward(inputs)

        self._backward()

        # Log losses per agent
        return self.policy_losses

    def _backward(self) -> None:
        policy_losses = self.policy_losses
        tape = self.tape
        log_current_timestep = self._log_step()

        # Calculate the gradients and update the networks
        for agent in self._agents:
            agent_key = self._agent_net_keys[agent]

            # Get trainable variables.
            policy_variables = (
                self._observation_networks[agent_key].trainable_variables
                + self._policy_networks[agent_key].trainable_variables
            )

            # Compute gradients.
            policy_gradients = tape.gradient(policy_losses[agent], policy_variables)

            # Maybe clip gradients.
            if self._clipping:
                policy_gradients = tf.clip_by_global_norm(policy_gradients, 40.0)[0]

            # Apply gradients.
            self._policy_optimizers[agent_key].apply(policy_gradients, policy_variables)

            if log_current_timestep:
                if self.log_weights:
                    self._log_weights(
                        label="Policy", agent=agent, weights=policy_variables
                    )
                if self.log_gradients:
                    self._log_gradients(
                        label="Policy",
                        agent=agent,
                        variables_names=[vars.name for vars in policy_variables],
                        gradients=policy_gradients,
                    )
        train_utils.safe_del(self, "tape")


class NetworkStatisticsMixing(NetworkStatisticsBase):
    """
    A class for logging network statistics.
    This class assumes the trainer has the following:
        _forward: Forward pass. Stores a policy loss and tf.GradientTape.
        _backward: Updates network using policy loss and tf.GradientTape.
    """

    def __init__(
        self,
        trainer: mava.Trainer,
        # Log only l2 norm by default.
        gradient_norms: List = [2],
        weight_norms: List = [2],
        log_interval: int = 100,
        log_weights: bool = True,
        log_gradients: bool = True,
    ) -> None:
        super().__init__(
            trainer,
            gradient_norms,
            weight_norms,
            log_interval,
            log_weights,
            log_gradients,
        )

    @tf.function
    def _step(
        self,
    ) -> Dict[str, Dict[str, Any]]:

        # Update the target networks
        # Trying not to assume off policy.
        if hasattr(self, "_update_target_networks"):
            self._update_target_networks()

        # Get data from replay (dropping extras if any). Note there is no
        # extra data here because we do not insert any into Reverb.
        inputs = next(self._iterator)

        self._forward(inputs)

        self._backward()

        # Log losses per agent
        return {agent: {"q_value_loss": self.loss} for agent in self._agents}

    def _backward(self) -> None:
        log_current_timestep = self._log_step()
        for agent in self._agents:
            agent_key = self._agent_net_keys[agent]

            # Update agent networks
            variables = [*self._q_networks[agent_key].trainable_variables]
            gradients = self.tape.gradient(self.loss, variables)
            gradients = tf.clip_by_global_norm(gradients, self._max_gradient_norm)[0]
            self._optimizers[agent_key].apply(gradients, variables)

            if log_current_timestep:
                if self.log_weights:
                    self._log_weights(label="Policy", agent=agent, weights=variables)
                if self.log_gradients:
                    self._log_gradients(
                        label="Policy",
                        agent=agent,
                        variables_names=[vars.name for vars in variables],
                        gradients=gradients,
                    )

        # Update mixing network
        variables = self.get_mixing_trainable_vars()
        gradients = self.tape.gradient(self.loss, variables)

        gradients = tf.clip_by_global_norm(gradients, self._max_gradient_norm)[0]
        self._optimizer.apply(gradients, variables)

        if log_current_timestep:
            if self.log_weights:
                self._log_weights(label="Mixing", agent=agent, weights=variables)
            if self.log_gradients:
                self._log_gradients(
                    label="Mixing",
                    agent=agent,
                    variables_names=[vars.name for vars in variables],
                    gradients=gradients,
                )

        train_utils.safe_del(self, "tape")


class NetworkStatisticsActorCritic(NetworkStatisticsBase):
    """
    A class for logging network statistics.
    This class assumes the trainer has the following:
        _forward: Forward pass. Stores a policy loss, critic loss and tf.GradientTape.
        _backward: Updates network using policy loss, critic loss and tf.GradientTape.
    """

    def __init__(
        self,
        trainer: mava.Trainer,
        # Log only l2 norm by default.
        gradient_norms: List = [2],
        weight_norms: List = [2],
        log_interval: int = 100,
        log_weights: bool = True,
        log_gradients: bool = True,
    ) -> None:
        super().__init__(
            trainer,
            gradient_norms,
            weight_norms,
            log_interval,
            log_weights,
            log_gradients,
        )

    @tf.function
    def _step(
        self,
    ) -> Dict[str, Dict[str, Any]]:

        # Update the target networks
        # Trying not to assume off policy.
        if hasattr(self, "_update_target_networks"):
            self._update_target_networks()

        # Get data from replay (dropping extras if any). Note there is no
        # extra data here because we do not insert any into Reverb.
        inputs = next(self._iterator)

        self._forward(inputs)

        self._backward()

        # Log losses per agent
        return train_utils.map_losses_per_agent_ac(
            self.critic_losses, self.policy_losses
        )

    def _backward(self) -> None:
        # Calculate the gradients and update the networks
        policy_losses = self.policy_losses
        critic_losses = self.critic_losses
        tape = self.tape
        log_current_timestep = self._log_step()

        # Check if self._trainer_agent_list exists. Otherwise use self._agents
        agents = (
            self._trainer_agent_list
            if hasattr(self, "_trainer_agent_list")
            else self._agents
        )
        for agent in agents:
            net_key = self._agent_net_keys[agent]

            # Get trainable variables.
            policy_variables = (
                self._observation_networks[net_key].trainable_variables
                + self._policy_networks[net_key].trainable_variables
            )
            critic_variables = (
                # In this agent, the critic loss trains the observation network.
                self._observation_networks[net_key].trainable_variables
                + self._critic_networks[net_key].trainable_variables
            )

            # Compute gradients.
            policy_gradients = tape.gradient(policy_losses[agent], policy_variables)
            critic_gradients = tape.gradient(critic_losses[agent], critic_variables)

            # Maybe clip gradients.
            policy_gradients = tf.clip_by_global_norm(
                policy_gradients, self._max_gradient_norm
            )[0]
            critic_gradients = tf.clip_by_global_norm(
                critic_gradients, self._max_gradient_norm
            )[0]

            # Apply gradients.
            self._policy_optimizers[net_key].apply(policy_gradients, policy_variables)
            self._critic_optimizers[net_key].apply(critic_gradients, critic_variables)

            if log_current_timestep:
                if self.log_weights:
                    self._log_weights(
                        label="Policy", agent=agent, weights=policy_variables
                    )
                    self._log_weights(
                        label="Critic", agent=agent, weights=critic_variables
                    )

                if self.log_gradients:
                    self._log_gradients(
                        label="Policy",
                        agent=agent,
                        variables_names=[vars.name for vars in policy_variables],
                        gradients=policy_gradients,
                    )
                    self._log_gradients(
                        label="Critic",
                        agent=agent,
                        variables_names=[vars.name for vars in critic_variables],
                        gradients=critic_gradients,
                    )

        train_utils.safe_del(self, "tape")<|MERGE_RESOLUTION|>--- conflicted
+++ resolved
@@ -181,21 +181,7 @@
         )
 
         # Update the variable source and the trainer
-<<<<<<< HEAD
-        # TODO (dries): Can this be simplified? Do an async get? Not async set
-        # because we need to wait to get the generationin the case of PBT.
-        # Send the updated trainer variable to the variable server.
-        # self._variable_client.set_and_wait()
-        # Get the latest variables from the variable server
-        # self._variable_client.get_and_wait()
-
-        # TODO (dries): Does this work in the case of PBT?
-        self._variable_client.set_async()
-        self._variable_client.get_async()
-=======
-        # TODO (dries): Can this be simplified? Do an async set and get?
         self._variable_client.set_and_get_async()
->>>>>>> df9ea641
 
         # Log the counts
         fetches.update(self._counts)
