--- conflicted
+++ resolved
@@ -425,11 +425,7 @@
             # Record counts.
             if hasattr(self._executor, "_counts"):
                 if hasattr(self._executor, "_variable_client"):
-<<<<<<< HEAD
-                    self._executor._variable_client.add_and_wait(
-=======
                     self._executor._variable_client.add_async(
->>>>>>> 00361fa5
                         ["executor_episodes", "executor_steps"],
                         {"executor_episodes": 1, "executor_steps": episode_steps},
                     )
